# ----------------------------------------------------------------------
# Copyright (C) 2014, Numenta, Inc.  Unless you have an agreement
# with Numenta, Inc., for a separate license for this software code, the
# following terms and conditions apply:
#
# This program is free software: you can redistribute it and/or modify
# it under the terms of the GNU General Public License version 3 as
# published by the Free Software Foundation.
#
# This program is distributed in the hope that it will be useful,
# but WITHOUT ANY WARRANTY; without even the implied warranty of
# MERCHANTABILITY or FITNESS FOR A PARTICULAR PURPOSE.
# See the GNU General Public License for more details.
#
# You should have received a copy of the GNU General Public License
# along with this program.  If not, see http://www.gnu.org/licenses.
#
# http://numenta.org/licenses/
# ----------------------------------------------------------------------

import os
import math
import simplejson as json

from nupic.algorithms import anomaly_likelihood
from nupic.frameworks.opf.modelfactory import ModelFactory

from nab.detectors.base import AnomalyDetector



class NumentaDetector(AnomalyDetector):

  def __init__(self, *args, **kwargs):

    super(NumentaDetector, self).__init__(*args, **kwargs)


  def getOutputPrefix(self):
    """
    Returns the string to prepend to results files generated by this class.
    """
    return "numenta"


  def getAdditionalHeaders(self):
    """Returns a list of strings."""
<<<<<<< HEAD
    return ["raw_score"]
=======
>>>>>>> 9a0e2945


  def getThreshold(self):
    """
    Returns a known good threshold for the dataset. Discovered by using the
    optimize_threshold.py script.
    """
    return 0.99996


  def handleRecord(self, inputData):
<<<<<<< HEAD
    """Returns a list [anomalyScore, rawScore].
=======
    """Returns a tuple (anomalyScore, rawScore).
>>>>>>> 9a0e2945

    Internally to NuPIC "anomalyScore" corresponds to "likelihood_score"
    and "rawScore" corresponds to "anomaly_score". Sorry about that.
    """
    # print type(self.model)
    # print "inputData: %s" % str(inputData)
    # Send it to Numenta detector and get back the results
    result = self.model.run(inputData)

    # print "result: %s" % str(result)
    # Retrieve the anomaly score and write it to a file
    rawScore = result.inferences["anomalyScore"]

    # print "rawScore: %s" %(rawScore)
    # Compute the Anomaly Likelihood
    anomalyScore = self.anomalyLikelihood.likelihood(inputData["value"],
                                                     rawScore,
                                                     inputData["timestamp"])
    # print "anomalyScore: %s" % str(anomalyScore)

    return (anomalyScore, rawScore)



  def configureDetector(self, probationaryPeriodData):
<<<<<<< HEAD
    calcRange = abs(self.inputMax - self.inputMin)
    calcPad = calcRange * .2

    self.inputMin = self.inputMin - calcPad
    self.inputMax = self.inputMax + calcPad
    # Load the model params JSON
=======
        # Load the model params JSON
>>>>>>> 9a0e2945
    probationaryPeriod = probationaryPeriodData.shape[0]

    paramsPath = os.path.join(os.path.split(__file__)[0],
                "modelParams",
                "model_params.json")
    with open(paramsPath) as fp:
      modelParams = json.load(fp)

    self.sensorParams = modelParams["modelParams"]["sensorParams"]\
                                   ["encoders"]["value"]

    # RDSE - resolution calculation
    resolution = max(0.001,
                     (self.inputMax - self.inputMin) / \
                     self.sensorParams.pop("numBuckets")
                    )
    self.sensorParams["resolution"] = resolution

    self.model = ModelFactory.create(modelParams)

    self.model.enableInference({"predictedField": "value"})

    # The anomaly likelihood object
    numentaLearningPeriod = math.floor(probationaryPeriod / 2.0)
    self.anomalyLikelihood = AnomalyLikelihood(probationaryPeriod,
                                               numentaLearningPeriod)

#############################################################################

class AnomalyLikelihood(object):
  """Helper class for running anomaly likelihood computation."""

  def __init__(self, probationaryPeriod = 600, numentaLearningPeriod = 300):
    """
    probationaryPeriod - no anomaly scores are reported for this many
    iterations.  This should be numentaLearningPeriod + some number of records
    for getting a decent likelihood estimation.

    numentaLearningPeriod - the number of iterations required for the Numenta
    detector to learn some of the patterns in the dataset.
    """
    self._iteration          = 0
    self._historicalScores   = []
    self._distribution       = None
    self._probationaryPeriod = probationaryPeriod
    self._numentaLearningPeriod  = numentaLearningPeriod


  def _computeLogLikelihood(self, likelihood):
    """
    Compute a log scale representation of the likelihood value. Since the
    likelihood computations return low probabilities that often go into 4 9"s or
    5 9"s, a log value is more useful for visualization, thresholding, etc.
    """
    # The log formula is:
    # Math.log(1.0000000001 - likelihood) / Math.log(1.0 - 0.9999999999);
    return math.log(1.0000000001 - likelihood) / -23.02585084720009


  def likelihood(self, value, anomalyScore, dttm):
    """
    Given the current metric value, plus the current anomaly score, output the
    anomalyLikelihood for this record.
    """
    dataPoint = (dttm, value, anomalyScore)
    # We ignore the first probationaryPeriod data points
    if len(self._historicalScores) < self._probationaryPeriod:
      likelihood = 0.5
    else:
      # On a rolling basis we re-estimate the distribution every 100 iterations
      if self._distribution is None or (self._iteration % 100 == 0):
        _, _, self._distribution = (
          anomaly_likelihood.estimateAnomalyLikelihoods(
            self._historicalScores,
            skipRecords = self._numentaLearningPeriod)
          )

      likelihoods, _, self._distribution = (
        anomaly_likelihood.updateAnomalyLikelihoods([dataPoint],
          self._distribution)
      )
      likelihood = 1.0 - likelihoods[0]

    # Before we exit update historical scores and iteration
    self._historicalScores.append(dataPoint)
    self._iteration += 1

    return likelihood<|MERGE_RESOLUTION|>--- conflicted
+++ resolved
@@ -45,10 +45,7 @@
 
   def getAdditionalHeaders(self):
     """Returns a list of strings."""
-<<<<<<< HEAD
     return ["raw_score"]
-=======
->>>>>>> 9a0e2945
 
 
   def getThreshold(self):
@@ -60,11 +57,7 @@
 
 
   def handleRecord(self, inputData):
-<<<<<<< HEAD
-    """Returns a list [anomalyScore, rawScore].
-=======
     """Returns a tuple (anomalyScore, rawScore).
->>>>>>> 9a0e2945
 
     Internally to NuPIC "anomalyScore" corresponds to "likelihood_score"
     and "rawScore" corresponds to "anomaly_score". Sorry about that.
@@ -90,16 +83,12 @@
 
 
   def configureDetector(self, probationaryPeriodData):
-<<<<<<< HEAD
     calcRange = abs(self.inputMax - self.inputMin)
     calcPad = calcRange * .2
 
     self.inputMin = self.inputMin - calcPad
     self.inputMax = self.inputMax + calcPad
     # Load the model params JSON
-=======
-        # Load the model params JSON
->>>>>>> 9a0e2945
     probationaryPeriod = probationaryPeriodData.shape[0]
 
     paramsPath = os.path.join(os.path.split(__file__)[0],
