# The data/ directory is subdivided into different groups of datasets which
# you may want to run independently. You may specify any combination of
# those groups here and run_benchmark.py will automatically use those datasets.
DataGroups:
    - artificialWithAnomaly
<<<<<<< HEAD
    - artificialNoAnomaly
    - realAWSCloudwatch
    - realKnownCause
=======
    #- artificialNoAnomaly
    #- realAWSCloudwatch
>>>>>>> 600bf730

# We provide two anomaly detectors. You may want to use one or both of them
# to generate results. You may also create your own detector as a subclass of
# AnomalyDetector and then add it here to have run_benchmark.py use your
# detector to generate results.
AnomalyDetectors:
    - numenta
    - skyline

ResultsDirectory: "results"

# The probationary period is the number of records at the begining of each
# dataset for which a detector will not be scored. This period is allowed
# to provide a consistent amount of time for each detector to stabilize 
# and collect initial statistics. Best not to modify.
ProbationaryPeriod: 600<|MERGE_RESOLUTION|>--- conflicted
+++ resolved
@@ -3,14 +3,9 @@
 # those groups here and run_benchmark.py will automatically use those datasets.
 DataGroups:
     - artificialWithAnomaly
-<<<<<<< HEAD
     - artificialNoAnomaly
     - realAWSCloudwatch
     - realKnownCause
-=======
-    #- artificialNoAnomaly
-    #- realAWSCloudwatch
->>>>>>> 600bf730
 
 # We provide two anomaly detectors. You may want to use one or both of them
 # to generate results. You may also create your own detector as a subclass of
@@ -24,6 +19,6 @@
 
 # The probationary period is the number of records at the begining of each
 # dataset for which a detector will not be scored. This period is allowed
-# to provide a consistent amount of time for each detector to stabilize 
+# to provide a consistent amount of time for each detector to stabilize
 # and collect initial statistics. Best not to modify.
 ProbationaryPeriod: 600